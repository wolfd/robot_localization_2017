--- conflicted
+++ resolved
@@ -281,11 +281,7 @@
             old_odom_xy_theta = self.current_odom_xy_theta
             delta = np.array([new_odom_xy_theta[0] - self.current_odom_xy_theta[0],
                      new_odom_xy_theta[1] - self.current_odom_xy_theta[1],
-<<<<<<< HEAD
-                     new_odom_xy_theta[2] - self.current_odom_xy_theta[2]])
-=======
-                     angle_diff(new_odom_xy_theta[2] - self.current_odom_xy_theta[2]))
->>>>>>> 2301a934
+                     angle_diff(new_odom_xy_theta[2] - self.current_odom_xy_theta[2])])
 
             self.current_odom_xy_theta = new_odom_xy_theta
         else:
