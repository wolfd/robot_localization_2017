#!/usr/bin/env python

"""Danny and Arpan's Robot Localization Project"""

from __future__ import division

import rospy

from std_msgs.msg import Header, String
from sensor_msgs.msg import LaserScan, PointCloud
from geometry_msgs.msg import PoseStamped, PoseWithCovarianceStamped, PoseArray, Pose, Point, Quaternion
from nav_msgs.srv import GetMap
from copy import deepcopy

import tf
from tf import TransformListener
from tf import TransformBroadcaster
from tf.transformations import euler_from_quaternion, rotation_matrix, quaternion_from_matrix
from random import gauss

import math
import time

import numpy as np
from numpy.random import random_sample
from sklearn.neighbors import NearestNeighbors
from occupancy_field import OccupancyField
from scipy import stats

from helper_functions import (convert_pose_inverse_transform,
                              convert_translation_rotation_to_pose,
                              convert_pose_to_xy_and_theta,
                              angle_diff,angle_normalize)


class ParticleCloud(object):

    """ Provides a view into the numpy particles matrix as an iterable object
        A wrapper for the array.
    """

    def __init__(self, np_particles):
        super(ParticleCloud, self).__init__()
        self.np_particles = np_particles

    def __len__(self):
        return self.np_particles.shape[0]

    def __getitem__(self, key):
        return Particle(self.np_particles[key, :])


class Particle(object):

    """ Represents a hypothesis (particle) of the robot's pose consisting of
        x,y and theta (yaw)
        Attributes:
            x: the x-coordinate of the hypothesis relative to the map frame
            y: the y-coordinate of the hypothesis relative ot the map frame
            theta: the yaw of the hypothesis relative to the map frame
            w: the particle weight (the class does not ensure that particle
               weights are normalized
    """

    # def __init__(self,x=0.0,y=0.0,theta=0.0,w=1.0):
    #     """ Construct a new Particle
    #         x: the x-coordinate of the hypothesis relative to the map frame
    #         y: the y-coordinate of the hypothesis relative ot the map frame
    #         theta: the yaw of the hypothesis relative to the map frame
    #         w: the particle weight (the class does not ensure that particle
    #            weights are normalized
    #     """
    #     self.w = w
    #     self.theta = theta
    #     self.x = x
    #     self.y = y
    name_mapping = dict(w=0, x=1, y=2, theta=3)

    def __init__(self, np_particle):
        self.view = np_particle

    def __getattr__(self, name):
        if name in Particle.name_mapping:
            index = Particle.name_mapping[name]
            return self.view[index]
        else:
            raise AttributeError(
                "%r object has no attribute %r" % (self.__class__, attr)
            )

    def __setattr__(self, name, value):
        if name in Particle.name_mapping:
            index = Particle.name_mapping[name]
            self.view[index] = value
        else:
            object.__setattr__(self, name, value)

    def transform_scan(self, scan_points):
        """ Transforms a set of laser scan points from the base_link frame into
            the local to this particle frame.

            scan_points: numpy matrix of n rows, 2 columns (x, y)

            returns an n row, 2 column matrix of transformed points
        """
        # translate scan_points
        scan_points = scan_points + [self.x, self.y]

        # generate rotation matrix
        c, s = np.cos(self.theta), np.sin(self.theta)
        rotation_matrix = np.matrix([[c, -s], [s, c]])

        # rotate points
        return scan_points * rotation_matrix

    def as_pose(self):
        """ A helper function to convert a particle to a geometry_msgs/Pose
            message
        """
        orientation_tuple = tf.transformations.quaternion_from_euler(
            0,
            0,
            self.theta
        )

        return Pose(
            position=Point(x=self.x, y=self.y, z=0),
            orientation=Quaternion(
                x=orientation_tuple[0],
                y=orientation_tuple[1],
                z=orientation_tuple[2],
                w=orientation_tuple[3]
            )
        )

    # TODO: define additional helper functions if needed


class ParticleFilter:

    """ The class that represents a Particle Filter ROS Node
        Attributes list:
            initialized: a Boolean flag to communicate to other class methods
                    that initializaiton is complete
            base_frame: the name of the robot base coordinate frame
                    (should be "base_link" for most robots)
            map_frame: the name of the map coordinate frame
                    (should be "map" in most cases)
            odom_frame: the name of the odometry coordinate frame
                    (should be "odom" in most cases)
            scan_topic: the name of the scan topic to listen to
                    (should be "scan" in most cases)
            n_particles: the number of particles in the filter
            d_thresh: the amount of linear movement before triggering a filter
                    update
            a_thresh: the amount of angular movement before triggering a filter
                    update
            laser_max_distance: the maximum distance to an obstacle we should
                    use in a likelihood calculation
            pose_listener: a subscriber that listens for new approximate pose
                    estimates (i.e. generated through the rviz GUI)
            particle_pub: a publisher for the particle cloud
            laser_subscriber: listens for new scan data on topic
                    self.scan_topic
            tf_listener: listener for coordinate transforms
            tf_broadcaster: broadcaster for coordinate transforms
            particle_cloud: a list of particles representing a probability
                    distribution over robot poses
            current_odom_xy_theta: the pose of the robot in the odometry frame
                    when the last filter update was performed.
                    The pose is expressed as a list [x,y,theta]
                    (where theta is the yaw)
            map: the map we will be localizing ourselves in.
                 The map should be of type nav_msgs/OccupancyGrid
    """

    def __init__(self):
        # make sure we don't perform updates before everything is setup
        self.initialized = False
        # tell roscore that we are creating a new node named "pf"
        rospy.init_node('pf')

        # the frame of the robot base
        self.base_frame = "base_link"
        # the name of the map coordinate frame
        self.map_frame = "map"
        # the name of the odometry coordinate frame
        self.odom_frame = "odom"
        # the topic where we will get laser scans from
        self.scan_topic = "scan"

        # the number of particles to use
        self.n_particles = 300

        # the amount of linear movement before performing an update
        self.d_thresh = 0.2

        # the amount of angular movement before performing an update
        self.a_thresh = math.pi/6

        # maximum penalty to assess in the likelihood field model
        self.laser_max_distance = 2.0

        #spreads for init       
        self.xy_spread = 10.0
        self.theta_spread = 2 * math.pi
        #odom update error
        self.xy_odomspread = 0.01
        self.thetaodom_spread = 0.01 * math.pi

        # Setup pubs and subs

        # pose_listener responds to selection of a new approximate robot
        # location (for instance using rviz)
        rospy.Subscriber(
            "initialpose",
            PoseWithCovarianceStamped,
            self.update_initial_pose
        )

        # publish the current particle cloud.
        # This enables viewing particles in rviz.
        self.particle_pub = rospy.Publisher(
            "particlecloud",
            PoseArray,
            queue_size=10
        )

        # laser_subscriber listens for data from the lidar
        rospy.Subscriber(self.scan_topic, LaserScan, self.scan_received)

        # enable listening for and broadcasting coordinate transforms
        self.tf_listener = TransformListener()
        self.tf_broadcaster = TransformBroadcaster()

        self.particle_cloud = None

        # change use_projected_stable_scan to True to use point clouds instead
        # of laser scans
        self.use_projected_stable_scan = False
        self.last_projected_stable_scan = None
        if self.use_projected_stable_scan:
            # subscriber to the odom point cloud
            rospy.Subscriber(
                "projected_stable_scan",
                PointCloud,
                self.projected_scan_received
            )

        self.current_odom_xy_theta = None

        # request the map from the map server, the map should be of type
        # nav_msgs/OccupancyGrid
        # TODO: fill in the appropriate service call here.  The resultant map
        # should be assigned be passed
        #       into the init method for OccupancyField
        rospy.wait_for_service('static_map')
        try:
            get_map = rospy.ServiceProxy('static_map', GetMap)
            self.occupancy_field = OccupancyField(get_map().map)
        except rospy.ServiceException, e:
            print("Service call to get map failed: {}".format(e))

        # for now we have commented out the occupancy field initialization
        # until you can successfully fetch the map
        # self.occupancy_field = OccupancyField(map)
        self.initialized = True

    def update_robot_pose(self):
        """ Update the estimate of the robot's pose given the updated particles.
            There are two logical methods for this:
                (1): compute the mean pose
                (2): compute the most likely pose
                     (i.e. the mode of the distribution)
        """
        # first make sure that the particle weights are normalized
        self.normalize_particles()

        # TODO: assign the lastest pose into self.robot_pose as a geometry_msgs
        #       Pose object
        # just to get started we will fix the robot's pose to always be at the
        # origin
        max_weight_index = np.argmax(self.particle_cloud[:, 0])

        print("update robot pose index {}".format(max_weight_index))
        if max_weight_index != -1:
            particle = ParticleCloud(self.particle_cloud)[max_weight_index]
            self.robot_pose = particle.as_pose()
        else:
            self.robot_pose = Pose()

    def projected_scan_received(self, msg):
        self.last_projected_stable_scan = msg

    def update_particles_with_odom(self, msg):
        """ Update the particles using the newly given odometry pose.
            The function computes the value delta which is a numpy array (x,y,theta,0 (for weight))
            that indicates the change in position and angle between the
            odometry when the particles were last updated and the current
            odometry. It then adds that delta to every element in the particle cloud and normalizes the angles.

            msg: this is not really needed to implement this, but is here just
            in case.
        """
        new_odom_xy_theta = convert_pose_to_xy_and_theta(self.odom_pose.pose)
        # compute the change in x,y,theta since our last update
        if self.current_odom_xy_theta:
            old_odom_xy_theta = self.current_odom_xy_theta
<<<<<<< HEAD
            delta = (new_odom_xy_theta[0] - self.current_odom_xy_theta[0],
                     new_odom_xy_theta[1] - self.current_odom_xy_theta[1],
                     angle_diff(new_odom_xy_theta[2], self.current_odom_xy_theta[2]))
=======
            delta = np.array([self.current_odom_xy_theta[0] - new_odom_xy_theta[0],
                     self.current_odom_xy_theta[1] - new_odom_xy_theta[1],
                     angle_diff(new_odom_xy_theta[2],self.current_odom_xy_theta[2])])
>>>>>>> ec39f75b

            self.current_odom_xy_theta = new_odom_xy_theta
        else:
            self.current_odom_xy_theta = new_odom_xy_theta
            return
        #random_deltaerror based on odomspread constants and delta
        random_deltaerror = np.random.normal(
            loc=[0,0,0],
            scale=[math.fabs(delta[0]*self.xy_odomspread), math.fabs(delta[1]*self.xy_odomspread), math.fabs(delta[2]*self.thetaodom_spread)],
            size=(self.n_particles, 3)
        )

        # add zero to the weights 
        zero_weights = np.zeros((self.n_particles, 1))  # generate column of ones


        #add delta to every element of random deltaerror
        random_delta = np.add(random_deltaerror,delta)


        # concat weights with generated points
        random_delta = np.concatenate(
            (zero_weights, random_delta),
            axis=1
        )

        #add randomized delta to particle cloud
        self.particle_cloud = np.add(random_delta,self.particle_cloud)

        #normalize angles

        self.particle_cloud[0:2] = angle_normalize(self.particle_cloud[:,2])





    def map_calc_range(self, x, y, theta):
        """ Difficulty Level 3: implement a ray tracing likelihood model...
            Let me know if you are interested
        """
        # TODO: nothing unless you want to try this alternate likelihood model
        pass

    def resample_particles(self):
        """ Resample the particles according to the new particle weights.
            The weights stored with each particle should define the probability
            that a particular particle is selected in the resampling step.
            You may want to make use of the given helper
            function draw_random_sample.
        """
        # make sure the distribution is normalized
        self.normalize_particles()
        # TODO: fill out the rest of the implementation

    def update_particles_with_laser(self, msg):
        """ Updates the particle weights in response to the scan contained in
            the msg
        """
        # create or reuse big rotation matrix to transform laser scan into
        # points around (0, 0)

        thetas = np.deg2rad(
            np.linspace(msg.angle_min, msg.angle_max, len(msg.ranges))
        )

        points = np.array([
            msg.ranges * np.cos(thetas),
            msg.ranges * np.sin(thetas)
        ]).T

        for p in ParticleCloud(self.particle_cloud):
            p_frame_points = p.transform_scan(points)

            distances = np.array(
                [self.occupancy_field.get_closest_obstacle_distance(point[0, 0], point[0, 1]) for point in p_frame_points]
            )

            # if any of the points are off the map
            if np.isnan(distances).any():
                p.w = 0.0  # eliminate this
                continue

            sigma = 0.1  # how noisy the measurements are
            likes = np.exp(-distances * distances / (2.0 * sigma * sigma))

            p.w = np.mean(likes)

        # filter out all zero values in particle_cloud
        self.particle_cloud = (
            self.particle_cloud[0 != self.particle_cloud[:, 0]]
        )

        self.normalize_particles()

    @staticmethod
    def draw_random_sample(choices, probabilities, n):
        """ Return a random sample of n elements from the set choices with the
            specified probabilities
            choices: the values to sample from represented as a list
            probabilities: the probability of selecting each element in choices
            represented as a list
            n: the number of samples
        """
        values = np.array(range(len(choices)))
        probs = np.array(probabilities)
        bins = np.add.accumulate(probs)
        inds = values[np.digitize(random_sample(n), bins)]
        samples = []
        for i in inds:
            samples.append(deepcopy(choices[int(i)]))
        return samples

    def update_initial_pose(self, msg):
        """ Callback function to handle re-initializing the particle filter
            based on a pose estimate. These pose estimates could be generated
            by another ROS Node or could come from the rviz GUI
        """
        xy_theta = convert_pose_to_xy_and_theta(msg.pose.pose)
        self.initialize_particle_cloud(xy_theta)
        self.fix_map_to_odom_transform(msg)

    def initialize_particle_cloud(self, xy_theta=None):
        """ Initialize the particle cloud.
            Arguments
            xy_theta: a triple consisting of the mean x, y, and theta (yaw) to
                initialize the particle cloud around. If this input is
                ommitted, the odometry will be used
        """
        if xy_theta is None:
            xy_theta = convert_pose_to_xy_and_theta(self.odom_pose.pose)
        self.particle_cloud = None
        
        #generate random particles about XY_Theta
        random_points = np.random.normal(
            loc=xy_theta,
            scale=[self.xy_spread, self.xy_spread, self.theta_spread],
            size=(self.n_particles, 3)
        )

        # initialize cloud with equal weights
        initial_weights = np.ones((self.n_particles, 1))  # generate column of ones

        # concat weights with generated points
        self.particle_cloud = np.concatenate(
            (initial_weights, random_points),
            axis=1
        )

        self.normalize_particles()
        self.update_robot_pose()

    def normalize_particles(self):
        """ Make sure the particle weights define a valid distribution
            (i.e. sum to 1.0)
        """
        weight_sum = np.sum(self.particle_cloud[:, 0])  # grab the weights

        normalized_weight_column = self.particle_cloud[:, 0] / weight_sum
        # reshape it so it's actually a column
        normalized_weight_column = normalized_weight_column.reshape(
            (normalized_weight_column.shape[0], 1)
        )

        # concatenate normalized weights with the rest of the array
        self.particle_cloud = np.concatenate(
            (normalized_weight_column, self.particle_cloud[:, 1:]),
            axis=1
        )

    def publish_particles(self, msg):
        particles_conv = []
        for p in ParticleCloud(self.particle_cloud):
            particles_conv.append(p.as_pose())
        # actually send the message so that we can view it in rviz
        self.particle_pub.publish(
            PoseArray(
                header=Header(
                    stamp=rospy.Time.now(),
                    frame_id=self.map_frame
                ),
                poses=particles_conv
            )
        )

    def scan_received(self, msg):
        """ This is the default logic for what to do when processing scan data.
            Feel free to modify this, however, I hope it will provide a good
            guide.  The input msg is an object of type sensor_msgs/LaserScan
        """
        if not self.initialized:
            # wait for initialization to complete
            return

        can_transform_laser_to_base = self.tf_listener.canTransform(
            self.base_frame,
            msg.header.frame_id,
            msg.header.stamp
        )
        if not can_transform_laser_to_base:
            # need to know how to transform the laser to the base frame
            # this will be given by either Gazebo or neato_node
            return

        can_transform_base_do_odom = self.tf_listener.canTransform(
            self.base_frame,
            self.odom_frame,
            msg.header.stamp
        )
        if not can_transform_base_do_odom:
            # need to know how to transform between base and odometric frames
            # this will eventually be published by either Gazebo or neato_node
            return

        # calculate pose of laser relative ot the robot base
        p = PoseStamped(
            header=Header(
                stamp=rospy.Time(0),
                frame_id=msg.header.frame_id
            )
        )
        self.laser_pose = self.tf_listener.transformPose(self.base_frame, p)

        # find out where the robot thinks it is based on its odometry
        p = PoseStamped(
            header=Header(
                stamp=msg.header.stamp,
                frame_id=self.base_frame
            ),
            pose=Pose()
        )
        self.odom_pose = self.tf_listener.transformPose(self.odom_frame, p)
        # store the the odometry pose in a more convenient format (x,y,theta)
        new_odom_xy_theta = convert_pose_to_xy_and_theta(self.odom_pose.pose)

        if self.particle_cloud is None:
            # now that we have all of the necessary transforms we can update
            # the particle cloud
            self.initialize_particle_cloud()
            # cache the last odometric pose so we can only update our particle
            # filter if we move more than self.d_thresh or self.a_thresh
            self.current_odom_xy_theta = new_odom_xy_theta
            # update our map to odom transform now that the particles are
            # initialized
            self.fix_map_to_odom_transform(msg)
        elif (math.fabs(new_odom_xy_theta[0] - self.current_odom_xy_theta[0]) > self.d_thresh or
              math.fabs(new_odom_xy_theta[1] - self.current_odom_xy_theta[1]) > self.d_thresh or
              math.fabs(new_odom_xy_theta[2] - self.current_odom_xy_theta[2]) > self.a_thresh):
            # we have moved far enough to do an update!
            self.update_particles_with_odom(msg)    # update based on odometry
            if self.last_projected_stable_scan:
                last_projected_scan_timeshift = deepcopy(
                    self.last_projected_stable_scan
                )

                last_projected_scan_timeshift.header.stamp = msg.header.stamp

                self.scan_in_base_link = self.tf_listener.transformPointCloud(
                    "base_link",
                    last_projected_scan_timeshift
                )

            # update based on laser scan
            self.update_particles_with_laser(msg)

            # update robot's pose
            self.update_robot_pose()

            # resample particles to focus on areas of high density
            self.resample_particles()

            # update map to odom transform now that we have new particles
            self.fix_map_to_odom_transform(msg)

        # publish particles (so things like rviz can see them)
        self.publish_particles(msg)

    def fix_map_to_odom_transform(self, msg):
        """ This method constantly updates the offset of the map and odometry
            coordinate systems based on the latest results from the localizer
        """
        translation, rotation = convert_pose_inverse_transform(self.robot_pose)
        p = PoseStamped(
            pose=convert_translation_rotation_to_pose(translation, rotation),
            header=Header(stamp=msg.header.stamp, frame_id=self.base_frame)
        )
        self.tf_listener.waitForTransform(
            self.base_frame,
            self.odom_frame,
            msg.header.stamp,
            rospy.Duration(1.0)
        )
        self.odom_to_map = self.tf_listener.transformPose(self.odom_frame, p)
        self.translation, self.rotation = convert_pose_inverse_transform(
            self.odom_to_map.pose
        )

    def broadcast_last_transform(self):
        """ Make sure that we are always broadcasting the last map
            to odom transformation.  This is necessary so things like
            move_base can work properly. """
        if not (hasattr(self, 'translation') and hasattr(self, 'rotation')):
            return

        self.tf_broadcaster.sendTransform(
            self.translation,
            self.rotation,
            rospy.get_rostime(),
            self.odom_frame,
            self.map_frame
        )

if __name__ == '__main__':
    n = ParticleFilter()
    r = rospy.Rate(5)

    while not(rospy.is_shutdown()):
        # in the main loop all we do is continuously broadcast the latest map
        # to odom transform
        n.broadcast_last_transform()
        r.sleep()<|MERGE_RESOLUTION|>--- conflicted
+++ resolved
@@ -30,7 +30,7 @@
 from helper_functions import (convert_pose_inverse_transform,
                               convert_translation_rotation_to_pose,
                               convert_pose_to_xy_and_theta,
-                              angle_diff,angle_normalize)
+                              angle_diff, angle_normalize)
 
 
 class ParticleCloud(object):
@@ -201,10 +201,10 @@
         # maximum penalty to assess in the likelihood field model
         self.laser_max_distance = 2.0
 
-        #spreads for init       
+        # spreads for init
         self.xy_spread = 10.0
         self.theta_spread = 2 * math.pi
-        #odom update error
+        # odom update error
         self.xy_odomspread = 0.01
         self.thetaodom_spread = 0.01 * math.pi
 
@@ -306,34 +306,28 @@
         # compute the change in x,y,theta since our last update
         if self.current_odom_xy_theta:
             old_odom_xy_theta = self.current_odom_xy_theta
-<<<<<<< HEAD
-            delta = (new_odom_xy_theta[0] - self.current_odom_xy_theta[0],
-                     new_odom_xy_theta[1] - self.current_odom_xy_theta[1],
-                     angle_diff(new_odom_xy_theta[2], self.current_odom_xy_theta[2]))
-=======
-            delta = np.array([self.current_odom_xy_theta[0] - new_odom_xy_theta[0],
-                     self.current_odom_xy_theta[1] - new_odom_xy_theta[1],
-                     angle_diff(new_odom_xy_theta[2],self.current_odom_xy_theta[2])])
->>>>>>> ec39f75b
+            delta = np.array([
+                self.current_odom_xy_theta[0] - new_odom_xy_theta[0],
+                self.current_odom_xy_theta[1] - new_odom_xy_theta[1],
+                angle_diff(new_odom_xy_theta[2], self.current_odom_xy_theta[2])
+            ])
 
             self.current_odom_xy_theta = new_odom_xy_theta
         else:
             self.current_odom_xy_theta = new_odom_xy_theta
             return
-        #random_deltaerror based on odomspread constants and delta
+        # random_deltaerror based on odomspread constants and delta
         random_deltaerror = np.random.normal(
-            loc=[0,0,0],
-            scale=[math.fabs(delta[0]*self.xy_odomspread), math.fabs(delta[1]*self.xy_odomspread), math.fabs(delta[2]*self.thetaodom_spread)],
+            loc=[0, 0, 0],
+            scale=[math.fabs(delta[0] * self.xy_odomspread), math.fabs(delta[1] * self.xy_odomspread), math.fabs(delta[2] * self.thetaodom_spread)],
             size=(self.n_particles, 3)
         )
 
-        # add zero to the weights 
+        # add zero to the weights
         zero_weights = np.zeros((self.n_particles, 1))  # generate column of ones
 
-
-        #add delta to every element of random deltaerror
-        random_delta = np.add(random_deltaerror,delta)
-
+        # add delta to every element of random deltaerror
+        random_delta = np.add(random_deltaerror, delta)
 
         # concat weights with generated points
         random_delta = np.concatenate(
@@ -341,16 +335,11 @@
             axis=1
         )
 
-        #add randomized delta to particle cloud
-        self.particle_cloud = np.add(random_delta,self.particle_cloud)
-
-        #normalize angles
-
-        self.particle_cloud[0:2] = angle_normalize(self.particle_cloud[:,2])
-
-
-
-
+        # add randomized delta to particle cloud
+        self.particle_cloud = np.add(random_delta, self.particle_cloud)
+
+        # normalize angles
+        self.particle_cloud[0:2] = angle_normalize(self.particle_cloud[:, 2])
 
     def map_calc_range(self, x, y, theta):
         """ Difficulty Level 3: implement a ray tracing likelihood model...
@@ -447,8 +436,8 @@
         if xy_theta is None:
             xy_theta = convert_pose_to_xy_and_theta(self.odom_pose.pose)
         self.particle_cloud = None
-        
-        #generate random particles about XY_Theta
+
+        # generate random particles about XY_Theta
         random_points = np.random.normal(
             loc=xy_theta,
             scale=[self.xy_spread, self.xy_spread, self.theta_spread],
@@ -456,7 +445,8 @@
         )
 
         # initialize cloud with equal weights
-        initial_weights = np.ones((self.n_particles, 1))  # generate column of ones
+        # generate column of ones
+        initial_weights = np.ones((self.n_particles, 1))
 
         # concat weights with generated points
         self.particle_cloud = np.concatenate(
