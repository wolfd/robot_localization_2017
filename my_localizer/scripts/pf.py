--- conflicted
+++ resolved
@@ -336,20 +336,9 @@
             axis=1
         )
 
-<<<<<<< HEAD
+
         #add randomized delta to particle cloud
         self.particle_cloud = np.add(random_delta,self.particle_cloud)
-
-        #normalize angles
-
-        self.particle_cloud[:,2] = angle_normalize(self.particle_cloud[:,2])
-
-
-
-=======
-        # add randomized delta to particle cloud
-        self.particle_cloud = np.add(random_delta, self.particle_cloud)
->>>>>>> 3499089a
 
         # normalize angles
         self.particle_cloud[:, 3] = angle_normalize(self.particle_cloud[:, 3])
